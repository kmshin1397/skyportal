--- conflicted
+++ resolved
@@ -152,11 +152,7 @@
     driver.click_xpath(group_checkbox_xpath, wait_clickable=False)
     driver.click_xpath('//*[@name="submitCommentButton"]')
     driver.wait_for_xpath('//div[contains(.,"Select at least one group")]')
-<<<<<<< HEAD
-    driver.scroll_to_element_and_click(group_checkbox)
-=======
     driver.click_xpath(group_checkbox_xpath, wait_clickable=False)
->>>>>>> e9f80f0c
     driver.wait_for_xpath_to_disappear('//div[contains(.,"Select at least one group")]')
     driver.click_xpath('//*[@name="submitCommentButton"]')
     try:
