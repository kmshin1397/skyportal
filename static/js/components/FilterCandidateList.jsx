import React, { useEffect } from "react";
import { useDispatch } from "react-redux";
import { useForm, Controller } from "react-hook-form";
import PropTypes from "prop-types";

import FormControlLabel from "@material-ui/core/FormControlLabel";
import Checkbox from "@material-ui/core/Checkbox";
import Button from "@material-ui/core/Button";
import { KeyboardDateTimePicker } from "@material-ui/pickers";
import Paper from "@material-ui/core/Paper";
import SearchIcon from "@material-ui/icons/Search";
import { makeStyles } from "@material-ui/core/styles";

import * as candidatesActions from "../ducks/candidates";
import Responsive from "./Responsive";
import FoldBox from "./FoldBox";
import FormValidationError from "./FormValidationError";

const useStyles = makeStyles(() => ({
  filterListContainer: {
    padding: "1rem",
    display: "flex",
    flexFlow: "column nowrap",
  },
  searchButton: {
    marginTop: "1rem",
  },
  pages: {
    marginTop: "1rem",
    "& > div": {
      display: "inline-block",
      marginRight: "1rem",
    },
  },
  jumpToPage: {
    marginTop: "0.3125rem",
    display: "flex",
    flexFlow: "row nowrap",
    alignItems: "flex-end",
    "& > button": {
      marginLeft: "0.5rem",
    },
  },
}));

const FilterCandidateList = ({
  userAccessibleGroups,
  setQueryInProgress,
  setFilterGroups,
}) => {
  const classes = useStyles();

  // const [jumpToPageInputValue, setJumpToPageInputValue] = useState("");

  const { handleSubmit, getValues, control, errors, reset } = useForm();

  useEffect(() => {
    reset({
      groupIDs: Array(userAccessibleGroups.length).fill(true),
      startDate: null,
      endDate: null,
    });
  }, [reset, userAccessibleGroups]);

  const dispatch = useDispatch();

  let formState = getValues({ nest: true });

  const validateGroups = () => {
    formState = getValues({ nest: true });
    return formState.groupIDs.filter((value) => Boolean(value)).length >= 1;
  };

  const validateDates = () => {
    formState = getValues({ nest: true });
    if (!!formState.startDate && !!formState.endDate) {
      return formState.startDate <= formState.endDate;
    }
    return true;
  };

  const onSubmit = async (data) => {
    setQueryInProgress(true);
    const groupIDs = userAccessibleGroups.map((g) => g.id);
    const selectedGroupIDs = groupIDs.filter((ID, idx) => data.groupIDs[idx]);
    data.groupIDs = selectedGroupIDs;
    // Convert dates to ISO for parsing on back-end
    if (data.startDate) {
      data.startDate = data.startDate.toISOString();
    }
    if (data.endDate) {
      data.endDate = data.endDate.toISOString();
    }
<<<<<<< HEAD
    await dispatch(candidatesActions.setFilterFormData(data));
=======
    setFilterGroups(
      userAccessibleGroups.filter((g) => selectedGroupIDs.includes(g.id))
    );
>>>>>>> a9d26432
    await dispatch(candidatesActions.fetchCandidates(data));
    setQueryInProgress(false);
  };

  return (
    <Paper variant="outlined">
      <div className={classes.filterListContainer}>
        <form onSubmit={handleSubmit(onSubmit)}>
          <div>
            {(errors.startDate || errors.endDate) && (
              <FormValidationError message="Invalid date range." />
            )}
            <Controller
              as={
                <KeyboardDateTimePicker
                  value={formState.startDate}
                  label="Start (browser local time)"
                  format="YYYY/MM/DD HH:mm"
                  ampm={false}
                  showTodayButton
                />
              }
              rules={{ validate: validateDates }}
              name="startDate"
              control={control}
            />
            &nbsp;
            <Controller
              as={
                <KeyboardDateTimePicker
                  value={formState.endDate}
                  label="End (browser local time)"
                  format="YYYY/MM/DD HH:mm"
                  ampm={false}
                  showTodayButton
                />
              }
              rules={{ validate: validateDates }}
              name="endDate"
              control={control}
            />
          </div>
          <div>
            <FormControlLabel
              control={
                <Controller
                  as={Checkbox}
                  name="unsavedOnly"
                  control={control}
                  defaultValue={false}
                />
              }
              label="Show only unsaved candidates"
            />
          </div>
          <div>
            <Responsive
              element={FoldBox}
              title="Program Selection"
              mobileProps={{ folded: true }}
            >
              {errors.groupIDs && (
                <FormValidationError message="Select at least one group." />
              )}
              {userAccessibleGroups.map((group, idx) => (
                <FormControlLabel
                  key={group.id}
                  control={
                    <Controller
                      as={Checkbox}
                      name={`groupIDs[${idx}]`}
                      control={control}
                      rules={{ validate: validateGroups }}
                      defaultValue
                    />
                  }
                  label={group.name}
                />
              ))}
            </Responsive>
          </div>
          <div className={classes.searchButton}>
            <Button
              variant="contained"
              type="submit"
              endIcon={<SearchIcon />}
              color="primary"
            >
              Search
            </Button>
          </div>
        </form>
        <br />
        <br />
      </div>
    </Paper>
  );
};
FilterCandidateList.propTypes = {
  userAccessibleGroups: PropTypes.arrayOf(PropTypes.object).isRequired,
  setQueryInProgress: PropTypes.func.isRequired,
  setFilterGroups: PropTypes.func.isRequired,
};

export default FilterCandidateList;<|MERGE_RESOLUTION|>--- conflicted
+++ resolved
@@ -91,13 +91,10 @@
     if (data.endDate) {
       data.endDate = data.endDate.toISOString();
     }
-<<<<<<< HEAD
-    await dispatch(candidatesActions.setFilterFormData(data));
-=======
     setFilterGroups(
       userAccessibleGroups.filter((g) => selectedGroupIDs.includes(g.id))
     );
->>>>>>> a9d26432
+    await dispatch(candidatesActions.setFilterFormData(data));
     await dispatch(candidatesActions.fetchCandidates(data));
     setQueryInProgress(false);
   };
