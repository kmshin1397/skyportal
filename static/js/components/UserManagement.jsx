--- conflicted
+++ resolved
@@ -2,6 +2,11 @@
 import { useDispatch, useSelector } from "react-redux";
 import { useForm, Controller } from "react-hook-form";
 
+import Table from "@material-ui/core/Table";
+import TableBody from "@material-ui/core/TableBody";
+import TableCell from "@material-ui/core/TableCell";
+import TableHead from "@material-ui/core/TableHead";
+import TableRow from "@material-ui/core/TableRow";
 import MUIDataTable from "mui-datatables";
 import Paper from "@material-ui/core/Paper";
 import Chip from "@material-ui/core/Chip";
@@ -40,16 +45,13 @@
   headerCell: {
     verticalAlign: "bottom",
   },
-<<<<<<< HEAD
+  invitations: { marginBottom: "1rem" },
   spinnerDiv: {
     paddingTop: "2rem",
   },
   submitFilterButton: {
     marginTop: "1rem",
   },
-=======
-  invitations: { marginBottom: "1rem" },
->>>>>>> 1841766e
 }));
 
 const sampleCSVText = `example1@gmail.com,1,3,false
