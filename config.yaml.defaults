app:
  title: SkyPortal
  logo: /static/images/skyportal_logo.png
  login_message: |
    For more information about the project, see
    <a href="https://github.com/skyportal/skyportal">
      https://github.com/skyportal/skyportal
    </a>

  secret_key: abc01234  # This secret key can be any random string of
                        # characters.
                        #
                        # You should re-generate this for your application
                        # using:
                        #
                        # base64.b64encode(os.urandom(50)).decode('ascii')
  factory: skyportal.app_server.make_app

  # See https://stackoverflow.com/a/35604855 for syntax
  # These are Javascript component routes
  routes:
    - path: "/"
      component: HomePage
      exact: True
    - path: "/source/:id"
      component: Source
    - path: "/candidate/:id"
      component: Candidate
    - path: "/groups"
      component: Groups
    - path: "/group/:id"
      component: Group
    - path: "/profile"
      component: Profile
    - path: "/candidates"
      component: CandidateList
    - path: "/sources"
      component: SourceList
    - path: "/user/:id"
      component: UserInfo
    - path: "/upload_photometry/:id"
      component: UploadPhotometry
    - path: "/about"
      component: About
    - path: "/run/:id"
      component: RunSummary
    - path: "/share_data/:id"
      component: ShareDataForm

  sidebar:
    # See https://material-ui.com/components/material-icons/

    - name: Dashboard
      icon: Home
      url: /

    - name: Sources
<<<<<<< HEAD
      icon: PhotoLibrary
=======
      icon: Storage
>>>>>>> 10cffd5e
      url: /sources

    - name: Candidates
      icon: Search
      url: /candidates

    - name: Groups
      icon: GroupWork
      url: /groups

    - name: About
      icon: Info
      url: /about

database:
  database: skyportal
  host: localhost
  port: 5432
  user: skyportal
  password:

server:
  # From https://console.developers.google.com/
  #
  # - Create Client ID
  # - Javascript origins: https://localhost:5000
  # - Authorized redirect URLs: http://localhost:5000/complete/google-oauth2/
  #
  # You need to have Google+ API enabled; it takes a few minutes to activate.

  auth:
    debug_login: True
    google_oauth2_key:
    google_oauth2_secret:

services:
  dask: False

misc:
  days_to_keep_unsaved_candidates: 7
  public_group_name: "Sitewide Group"

cron:
  - interval: 1440
    script: jobs/delete_unsaved_candidates.py
    limit: ["01:00", "02:00"]<|MERGE_RESOLUTION|>--- conflicted
+++ resolved
@@ -55,11 +55,7 @@
       url: /
 
     - name: Sources
-<<<<<<< HEAD
-      icon: PhotoLibrary
-=======
       icon: Storage
->>>>>>> 10cffd5e
       url: /sources
 
     - name: Candidates
