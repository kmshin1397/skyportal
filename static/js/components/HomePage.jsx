--- conflicted
+++ resolved
@@ -15,11 +15,8 @@
 import GroupList from "./GroupList";
 import NewsFeed from "./NewsFeed";
 import TopSources from "./TopSources";
-<<<<<<< HEAD
 import SourceCounts from "./SourceCounts";
-=======
 import UninitializedDBMessage from "./UninitializedDBMessage";
->>>>>>> 94532ed1
 
 const ResponsiveGridLayout = WidthProvider(Responsive);
 
@@ -42,9 +39,8 @@
 }));
 
 const xlgLayout = [
-<<<<<<< HEAD
   { i: "sourceCounts", x: 0, y: 0, w: 2, h: 2, isResizable: false },
-  { i: "sourceList", x: 0, y: 2, w: 8, h: 6, minW: 6, isResizable: false },
+  { i: "recentSources", x: 0, y: 2, w: 8, h: 6, minW: 6, isResizable: false },
   { i: "newsFeed", x: 8, y: 0, w: 8, h: 3, isResizable: false },
   { i: "topSources", x: 8, y: 5, w: 8, h: 3, isResizable: false },
   { i: "groups", x: 2, y: 0, w: 2, h: 2, isResizable: true },
@@ -52,7 +48,7 @@
 
 const lgLayout = [
   { i: "sourceCounts", x: 0, y: 0, w: 2, h: 2, isResizable: false },
-  { i: "sourceList", x: 0, y: 2, w: 6, h: 6, minW: 6, isResizable: false },
+  { i: "recentSources", x: 0, y: 2, w: 6, h: 6, minW: 6, isResizable: false },
   { i: "newsFeed", x: 6, y: 0, w: 6, h: 3, isResizable: false },
   { i: "topSources", x: 6, y: 3, w: 6, h: 3, isResizable: false },
   { i: "groups", x: 2, y: 0, w: 2, h: 2, isResizable: true },
@@ -60,7 +56,7 @@
 
 const mdLayout = [
   { i: "sourceCounts", x: 0, y: 0, w: 1, h: 1, isResizable: false },
-  { i: "sourceList", x: 0, y: 2, w: 10, h: 5, isResizable: false },
+  { i: "recentSources", x: 0, y: 2, w: 10, h: 5, isResizable: false },
   { i: "newsFeed", x: 0, y: 4, w: 4, h: 3, isResizable: false },
   { i: "topSources", x: 0, y: 8, w: 10, h: 2, isResizable: false },
   { i: "groups", x: 1, y: 0, w: 1, h: 1, isResizable: false },
@@ -68,7 +64,7 @@
 
 const smLayout = [
   { i: "sourceCounts", x: 0, y: 0, w: 3, h: 1, isResizable: false },
-  { i: "sourceList", x: 0, y: 1, w: 6, h: 5, isResizable: false },
+  { i: "recentSources", x: 0, y: 1, w: 6, h: 5, isResizable: false },
   { i: "newsFeed", x: 0, y: 8, w: 6, h: 3, isResizable: false },
   { i: "topSources", x: 0, y: 11, w: 6, h: 2, isResizable: false },
   { i: "groups", x: 3, y: 0, w: 3, h: 2, isResizable: false },
@@ -76,44 +72,10 @@
 
 const xsLayout = [
   { i: "sourceCounts", x: 0, y: 0, w: 4, h: 1, isResizable: false },
-  { i: "sourceList", x: 0, y: 1, w: 4, h: 5, isResizable: false },
+  { i: "recentSources", x: 0, y: 1, w: 4, h: 5, isResizable: false },
   { i: "newsFeed", x: 0, y: 8, w: 4, h: 3, isResizable: false },
   { i: "topSources", x: 0, y: 11, w: 4, h: 2, isResizable: false },
   { i: "groups", x: 0, y: 6, w: 4, h: 2, isResizable: false },
-=======
-  { i: "recentSources", x: 0, y: 0, w: 5, h: 3, isResizable: false },
-  { i: "newsFeed", x: 10, y: 0, w: 4, h: 3, isResizable: false },
-  { i: "topSources", x: 5, y: 0, w: 5, h: 3, isResizable: false },
-  { i: "groups", x: 14, y: 0, w: 2, h: 2, isResizable: false },
-];
-
-const lgLayout = [
-  { i: "recentSources", x: 0, y: 0, w: 4, h: 3, isResizable: false },
-  { i: "newsFeed", x: 8, y: 0, w: 4, h: 3, isResizable: false },
-  { i: "topSources", x: 4, y: 0, w: 4, h: 3, isResizable: false },
-  { i: "groups", x: 10, y: 3, w: 2, h: 2, isResizable: false },
-];
-
-const mdLayout = [
-  { i: "recentSources", x: 0, y: 0, w: 4, h: 3, isResizable: false },
-  { i: "newsFeed", x: 4, y: 0, w: 4, h: 3, isResizable: false },
-  { i: "topSources", x: 0, y: 4, w: 4, h: 3, isResizable: false },
-  { i: "groups", x: 8, y: 0, w: 2, h: 2, isResizable: false },
-];
-
-const smLayout = [
-  { i: "recentSources", x: 0, y: 3, w: 3, h: 4, isResizable: false },
-  { i: "newsFeed", x: 0, y: 0, w: 4, h: 3, isResizable: false },
-  { i: "topSources", x: 3, y: 3, w: 3, h: 4, isResizable: false },
-  { i: "groups", x: 4, y: 0, w: 2, h: 2, isResizable: false },
-];
-
-const xsLayout = [
-  { i: "recentSources", x: 0, y: 3, w: 4, h: 3, isResizable: false },
-  { i: "newsFeed", x: 0, y: 0, w: 4, h: 3, isResizable: false },
-  { i: "topSources", x: 0, y: 7, w: 4, h: 3, isResizable: false },
-  { i: "groups", x: 0, y: 10, w: 2, h: 2, isResizable: false },
->>>>>>> 94532ed1
 ];
 
 const defaultLayouts = {
@@ -159,7 +121,6 @@
       layouts={currentLayouts}
       breakpoints={{ xlg: 1400, lg: 1150, md: 996, sm: 650, xs: 0 }}
       cols={{ xlg: 16, lg: 12, md: 10, sm: 6, xs: 4 }}
-<<<<<<< HEAD
       margin={[10, 10]}
       onLayoutChange={LayoutChangeHandler}
       draggableHandle=".dragHandle"
@@ -167,15 +128,8 @@
       <div key="sourceCounts">
         <SourceCounts classes={classes} />
       </div>
-      <div key="sourceList">
-        <SourceList classes={classes} />
-=======
-      onLayoutChange={LayoutChangeHandler}
-      draggableHandle=".dragHandle"
-    >
       <div key="recentSources">
         <RecentSources classes={classes} />
->>>>>>> 94532ed1
       </div>
       <div key="newsFeed">
         <NewsFeed classes={classes} />
