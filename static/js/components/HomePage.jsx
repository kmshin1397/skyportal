--- conflicted
+++ resolved
@@ -1,9 +1,6 @@
 import React from "react";
 import { useSelector, useDispatch } from "react-redux";
 
-<<<<<<< HEAD
-import RecentSources from "./RecentSources";
-=======
 import { Responsive, WidthProvider } from "react-grid-layout";
 // eslint-disable-next-line import/no-extraneous-dependencies
 import "reactgridlayoutcss/styles.css";
@@ -11,8 +8,8 @@
 import "reactresizablecss/styles.css";
 
 import * as profileActions from "../ducks/profile";
-import SourceList from "./SourceList";
->>>>>>> cc364fc3
+
+import RecentSources from "./RecentSources";
 import GroupList from "./GroupList";
 import NewsFeed from "./NewsFeed";
 import TopSources from "./TopSources";
@@ -67,19 +64,10 @@
 const HomePage = () => {
   const groups = useSelector((state) => state.groups.user);
 
-<<<<<<< HEAD
   const sourceTableEmpty = useSelector(
     (state) => state.dbInfo.source_table_empty
   );
-  if (sourceTableEmpty) {
-    return <UninitializedDBMessage />;
-  }
 
-  return (
-    <div>
-      <div className={styles.homePageWidgetDiv}>
-        <RecentSources />
-=======
   const preferredLayouts = useSelector(
     (state) => state.profile.preferences.layouts
   );
@@ -88,6 +76,10 @@
     preferredLayouts == null ? defaultLayouts : preferredLayouts;
 
   const dispatch = useDispatch();
+
+  if (sourceTableEmpty) {
+    return <UninitializedDBMessage />;
+  }
 
   const LayoutChangeHandler = (currentLayout, allLayouts) => {
     const prefs = {
@@ -107,8 +99,7 @@
       onLayoutChange={LayoutChangeHandler}
     >
       <div key="sourceList" className={styles.homePageWidgetDiv}>
-        <SourceList />
->>>>>>> cc364fc3
+        <RecentSources />
       </div>
       <div key="newsFeed" className={styles.homePageWidgetDiv}>
         <NewsFeed />
