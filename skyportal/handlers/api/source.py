--- conflicted
+++ resolved
@@ -289,21 +289,20 @@
             description: |
               The sort order - either "asc" or "desc". Defaults to "asc"
           - in: query
-<<<<<<< HEAD
-            name: includeSpectrumExists
-=======
             name: includeComments
->>>>>>> 67c95aed
             nullable: true
             schema:
               type: boolean
             description: |
-<<<<<<< HEAD
-              Boolean indicating whether to return if a source has a spectra. Defaults to false.
-=======
               Boolean indicating whether to include comment metadata in response.
               Defaults to false.
->>>>>>> 67c95aed
+          - in: query
+            name: includeSpectrumExists
+            nullable: true
+            schema:
+              type: boolean
+            description: |
+              Boolean indicating whether to return if a source has a spectra. Defaults to false.
           responses:
             200:
               content:
@@ -349,13 +348,10 @@
         save_summary = self.get_query_argument('saveSummary', False)
         sort_by = self.get_query_argument("sortBy", None)
         sort_order = self.get_query_argument("sortOrder", "asc")
-<<<<<<< HEAD
+        include_comments = self.get_query_argument("includeComments", False)
         include_spectrum_exists = self.get_query_argument(
             "includeSpectrumExists", False
         )
-=======
-        include_comments = self.get_query_argument("includeComments", False)
->>>>>>> 67c95aed
 
         # These are just throwaway helper classes to help with deserialization
         class UTCTZnaiveDateTime(fields.DateTime):
@@ -427,21 +423,7 @@
                 .joinedload(FollowupRequest.allocation)
                 .joinedload(Allocation.group),
             ]
-<<<<<<< HEAD
-
-            s = Obj.get_if_owned_by(obj_id, self.current_user, options=query_options,)
-=======
-            if include_photometry:
-                query_options.append(
-                    joinedload(Obj.photometry).joinedload(Photometry.instrument)
-                )
-            s = Obj.get_if_readable_by(
-                obj_id, self.current_user, options=query_options,
-            )
->>>>>>> 67c95aed
-
-            if s is None:
-                return self.error("Source not found", status=404)
+
             if is_token_request:
                 # Logic determining whether to register front-end request as view lives in front-end
                 register_source_view(
@@ -495,18 +477,15 @@
                 f for f in s.followup_requests if f.status != 'deleted'
             ]
             if include_photometry:
-<<<<<<< HEAD
-                photometry = Obj.get_photometry_owned_by_user(obj_id, self.current_user)
+                photometry = Obj.get_photometry_readable_by_user(
+                    obj_id, self.current_user
+                )
                 source_info["photometry"] = [
                     serialize(phot, 'ab', 'flux') for phot in photometry
                 ]
             if include_spectrum_exists:
                 source_info["spectrum_exists"] = (
-                    len(Obj.get_spectra_owned_by(obj_id, self.current_user)) > 0
-=======
-                source_info["photometry"] = Obj.get_photometry_readable_by_user(
-                    obj_id, self.current_user
->>>>>>> 67c95aed
+                    len(Obj.get_spectra_readable_by(obj_id, self.current_user)) > 0
                 )
             query = (
                 DBSession()
@@ -712,7 +691,7 @@
                     "angular_diameter_distance"
                 ] = source.angular_diameter_distance
                 if include_photometry:
-                    photometry = Obj.get_photometry_owned_by_user(
+                    photometry = Obj.get_photometry_readable_by_user(
                         source.id, self.current_user
                     )
                     source_list[-1]["photometry"] = [
@@ -720,7 +699,8 @@
                     ]
                 if include_spectrum_exists:
                     source_list[-1]["spectrum_exists"] = (
-                        len(Obj.get_spectra_owned_by(source.id, self.current_user)) > 0
+                        len(Obj.get_spectra_readable_by(source.id, self.current_user))
+                        > 0
                     )
 
                 groups_query = (
