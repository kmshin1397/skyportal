--- conflicted
+++ resolved
@@ -1,11 +1,6 @@
 import uuid
 
 from .. import api
-<<<<<<< HEAD
-=======
-from selenium.common.exceptions import TimeoutException
-from selenium.webdriver.common.action_chains import ActionChains
->>>>>>> 73ca572f
 
 from tdtax import taxonomy, __version__
 
@@ -68,33 +63,13 @@
     driver.wait_for_xpath(f"//*[text()[contains(., '{'0.153'}')]]")
 
     # little triangle you push to expand the table
-<<<<<<< HEAD
     driver.click_xpath("//*[@id='expandable-button']")
-=======
-    expand_button = driver.wait_for_xpath("//*[@id='expandable-button']")
-    ActionChains(driver).move_to_element(expand_button).pause(0.1).click().perform()
->>>>>>> 73ca572f
 
     # make sure the div containing the individual source appears
     driver.wait_for_xpath(f'//tr[@data-testid="groupSourceExpand_{obj_id}"]')
 
-<<<<<<< HEAD
     # Check for vega plot
     driver.wait_for_xpath("//*[@class='vega-embed']", timeout=10)
-=======
-    try:  # the vega plot may take some time to appear, and in the meanwhile the MUI drawer gets closed for some reason.
-        # make sure the table row opens up and show the vega plot
-        driver.wait_for_xpath("//*[@class='vega-embed']", timeout=2)
-    except TimeoutException:
-        # try again to click this triangle thingy to open the drawer
-        expand_button = driver.wait_for_xpath("//*[@id='expandable-button']")
-        ActionChains(driver).move_to_element(expand_button).pause(0.1).click().perform()
-
-        # with the drawer opened again, it should now work...
-        driver.wait_for_xpath(
-            "//*[@class='vega-embed']"
-        )  # make sure the table row opens up and show the vega plot
->>>>>>> 73ca572f
 
     # post a taxonomy and classification
     status, data = api(
