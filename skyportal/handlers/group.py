--- conflicted
+++ resolved
@@ -42,14 +42,9 @@
         """
         info = {}
         if group_id is not None:
-<<<<<<< HEAD
-            if 'Super admin' in [role.id for role in self.current_user.roles]:
-                group = Group.query.options(joinedload(Group.users)).options(
-=======
             if (hasattr(self.current_user, 'roles') and
                 'Super admin' in [role.id for role in self.current_user.roles]):
-                info = Group.query.options(joinedload(Group.users)).options(
->>>>>>> 0af516bc
+                group = Group.query.options(joinedload(Group.users)).options(
                     joinedload(Group.group_users)).get(group_id)
             else:
                 group = Group.get_if_owned_by(
